--- conflicted
+++ resolved
@@ -774,17 +774,14 @@
             if req.get('subject', ''):
                 config['subject'] = req.get('subject', '')
         else:
-<<<<<<< HEAD
-            send_error = census_send_auth_task(pk, get_client_ip(request), None, userids, auth_method, **extra_req)
-=======
             send_error = census_send_auth_task(
                 pk,
                 get_client_ip(request),
                 None,
                 userids,
+                auth_method,
                 request.user.id,
                 **extra_req)
->>>>>>> 7635533e
             if send_error:
                 return json_response(**send_error)
             return json_response(data)
@@ -795,16 +792,13 @@
                     status=400,
                     error_codename=ErrorCodes.BAD_REQUEST)
 
-<<<<<<< HEAD
-        send_error = census_send_auth_task(pk, get_client_ip(request), config, userids, auth_method, **extra_req)
-=======
         send_error = census_send_auth_task(
             pk,
             get_client_ip(request),
             config, userids,
+            auth_method,
             request.user.id,
             **extra_req)
->>>>>>> 7635533e
         if send_error:
             return json_response(**send_error)
         return json_response(data)

# This file is part of authapi.
# Copyright (C) 2014-2016  Agora Voting SL <agora@agoravoting.com>

# authapi is free software: you can redistribute it and/or modify
# it under the terms of the GNU Affero General Public License as published by
# the Free Software Foundation, either version 3 of the License.

# authapi  is distributed in the hope that it will be useful,
# but WITHOUT ANY WARRANTY; without even the implied warranty of
# MERCHANTABILITY or FITNESS FOR A PARTICULAR PURPOSE.  See the
# GNU Affero General Public License for more details.

# You should have received a copy of the GNU Affero General Public License
# along with authapi.  If not, see <http://www.gnu.org/licenses/>.

import json
from django.conf import settings
from django.conf.urls import url
from django.contrib.auth.models import User
from django.shortcuts import get_object_or_404
from utils import genhmac, send_codes, get_client_ip, is_valid_url

import plugins
from . import register_method
from contracts.base import check_contract, JsonTypeEncoder
from contracts import CheckException
from authmethods.utils import *


class Sms:
    DESCRIPTION = 'Provides authentication using an SMS code.'
    CONFIG = {
        'msg': 'Enter in __URL__ and put this code __CODE__',
        'registration-action': {
            'mode': 'vote',
            'mode-config': None,
        },
        'authentication-action': {
            'mode': 'vote',
            'mode-config': None,
        }
    }
    PIPELINES = {
        'give_perms': [
            {'object_type': 'UserData', 'perms': ['edit',], 'object_id': 'UserDataId' },
            {'object_type': 'AuthEvent', 'perms': ['vote',], 'object_id': 'AuthEventId' }
        ],
        "register-pipeline": [
            ["check_whitelisted", {"field": "tlf"}],
            ["check_whitelisted", {"field": "ip"}],
            ["check_blacklisted", {"field": "ip"}],
            ["check_blacklisted", {"field": "tlf"}],
            ["check_total_max", {"field": "ip", "max": 8}],
            ["check_total_max", {"field": "tlf", "max": 7}],
            ["check_total_max", {"field": "tlf", "period": 1440, "max": 5}],
        ],
        "authenticate-pipeline": [
            #['check_total_connection', {'times': 5 }],
            #['check_sms_code', {'timestamp': 5 }]
        ],
        "resend-auth-pipeline": [
            ["check_whitelisted", {"field": "tlf"}],
            ["check_whitelisted", {"field": "ip"}],
            ["check_blacklisted", {"field": "ip"}],
            ["check_blacklisted", {"field": "tlf"}],
            ["check_total_max", {"field": "tlf", "period": 3600, "max": 5}],
            ["check_total_max", {"field": "tlf", "period": 3600*24, "max": 15}],
            ["check_total_max", {"field": "ip", "period": 3600, "max": 10}],
            ["check_total_max", {"field": "ip", "period": 3600*24, "max": 20}],
        ]
    }
    USED_TYPE_FIELDS = ['tlf']

    tlf_definition = { "name": "tlf", "type": "text", "required": True, "min": 4, "max": 20, "required_on_authentication": True }
    code_definition = { "name": "code", "type": "text", "required": True, "min": 6, "max": 255, "required_on_authentication": True }

    CONFIG_CONTRACT = [
      {
        'check': 'isinstance',
        'type': dict
      },
      {
        'check': 'dict-keys-exact',
        'keys': ['msg', 'registration-action', 'authentication-action']
      },
      {
        'check': 'index-check-list',
        'index': 'msg',
        'check-list': [
          {
            'check': 'isinstance',
            'type': str
          },
          {
            'check': 'length',
            'range': [1, 200]
          }
        ]
      },
      {
        'check': 'index-check-list',
        'index': 'registration-action',
        'check-list': [
          {
            'check': 'isinstance',
            'type': dict
          },
          {
            'check': 'dict-keys-exact',
            'keys': ['mode', 'mode-config']
          },
          {
            'check': 'index-check-list',
            'index': 'mode',
            'check-list': [
              {
                'check': 'isinstance',
                'type': str
              },
              {
                'check': 'lambda',
                'lambda': lambda d: d in ['vote', 'go-to-url']
              }
            ]
          },
          {
            'check': 'switch-contract-by-dict-key',
            'switch-key': 'mode',
            'contract-key': 'mode-config',
            'contracts': {
              'vote': [
                {
                  'check': 'lambda',
                  'lambda': lambda d: d is None
                }
              ],
              'go-to-url': [
                {
                  'check': 'isinstance',
                  'type': dict
                },
                {
                  'check': 'dict-keys-exact',
                  'keys': ['url']
                },
                {
                  'check': 'index-check-list',
                  'index': 'url',
                  'check-list': [
                    {
                      'check': 'isinstance',
                      'type': str
                    },
                    {
                      'check': 'length',
                      'range': [1, 400]
                    },
                    {
                      'check': 'lambda',
                      'lambda': lambda d: is_valid_url(d, schemes=['https'])
                    }
                  ]
                }
              ]
            }
          }
        ]
      },
      {
        'check': 'index-check-list',
        'index': 'authentication-action',
        'check-list': [
          {
            'check': 'isinstance',
            'type': dict
          },
          {
            'check': 'dict-keys-exact',
            'keys': ['mode', 'mode-config']
          },
          {
            'check': 'index-check-list',
            'index': 'mode',
            'check-list': [
              {
                'check': 'isinstance',
                'type': str
              },
              {
                'check': 'lambda',
                'lambda': lambda d: d in ['vote', 'go-to-url']
              }
            ]
          },
          {
            'check': 'switch-contract-by-dict-key',
            'switch-key': 'mode',
            'contract-key': 'mode-config',
            'contracts': {
              'vote': [
                {
                  'check': 'lambda',
                  'lambda': lambda d: d is None
                }
              ],
              'go-to-url': [
                {
                  'check': 'isinstance',
                  'type': dict
                },
                {
                  'check': 'dict-keys-exact',
                  'keys': ['url']
                },
                {
                  'check': 'index-check-list',
                  'index': 'url',
                  'check-list': [
                    {
                      'check': 'isinstance',
                      'type': str
                    },
                    {
                      'check': 'length',
                      'range': [1, 400]
                    },
                    {
                      'check': 'lambda',
                      'lambda': lambda d: is_valid_url(d, schemes=['https'])
                    }
                  ]
                }
              ]
            }
          }
        ]
      }
    ]

    def error(self, msg, error_codename):
        d = {'status': 'nok', 'msg': msg, 'error_codename': error_codename}
        return d

    def check_config(self, config):
        """ Check config when create auth-event. """
        msg = ''
        try:
            check_contract(self.CONFIG_CONTRACT, config)
            return ''
        except CheckException as e:
            return json.dumps(e.data, cls=JsonTypeEncoder)

    def census(self, ae, request):
        req = json.loads(request.body.decode('utf-8'))
        validation = req.get('field-validation', 'enabled') == 'enabled'
        data = {'status': 'ok'}

        msg = ''
        current_tlfs = []
        for r in req.get('census'):
            if r.get('tlf'):
                r['tlf'] = get_cannonical_tlf(r.get('tlf'))
            tlf = r.get('tlf')
            if isinstance(tlf, str):
                tlf = tlf.strip()
            msg += check_field_type(self.tlf_definition, tlf)
            if validation:
                msg += check_field_value(self.tlf_definition, tlf)
            msg += check_fields_in_request(r, ae, 'census', validation=validation)
            if validation:
                msg += exist_user(r, ae)
                if tlf in current_tlfs:
                    msg += "Tlf %s repeat." % tlf
                current_tlfs.append(tlf)
            else:
                if msg:
                    msg = ''
                    continue
                exist = exist_user(r, ae)
                if exist and not exist.count('None'):
                    continue
                # By default we creates the user as active we don't check
                # the pipeline
                u = create_user(r, ae, True)
                give_perms(u, ae)
        if msg and validation:
            return self.error("Incorrect data", error_codename="invalid_credentials")

        if validation:
            for r in req.get('census'):
                # By default we creates the user as active we don't check
                # the pipeline
                u = create_user(r, ae, True)
                give_perms(u, ae)
        return data

    def register(self, ae, request):
        req = json.loads(request.body.decode('utf-8'))

        msg = check_pipeline(request, ae)
        if msg:
            return self.error("Incorrect data", error_codename="invalid_credentials")

        # create the user as active? Usually yes, but the execute_pipeline call inside
        # check_fields_in_request might modify this
        req['active'] = True

        msg = ''
        if req.get('tlf'):
            req['tlf'] = get_cannonical_tlf(req.get('tlf'))
        tlf = req.get('tlf')
        if isinstance(tlf, str):
            tlf = tlf.strip()
        msg += check_field_type(self.tlf_definition, tlf)
        msg += check_field_value(self.tlf_definition, tlf)
        msg += check_fields_in_request(req, ae)
        if msg:
            return self.error("Incorrect data", error_codename="invalid_credentials")
        # get active from req, this value might have changed in check_fields_in_requests
        active = req.pop('active')

        msg_exist = exist_user(req, ae, get_repeated=True)
        if msg_exist:
            u = msg_exist.get('user')
            if u.is_active:
                return self.error("Incorrect data", error_codename="invalid_credentials")
        else:
            u = create_user(req, ae, active)
            msg += give_perms(u, ae)

        if msg:
            return self.error("Incorrect data", error_codename="invalid_credentials")
        elif not active:
            # Note, we are not calling to extend_send_sms because we are not
            # sending the code in here
            return {'status': 'ok'}

        result = plugins.call("extend_send_sms", ae, 1)
        if result:
            return self.error("Incorrect data", error_codename="invalid_credentials")
        send_codes.apply_async(args=[[u.id,], get_client_ip(request),'sms'])
        return {'status': 'ok'}

    def authenticate(self, ae, request):
        req = json.loads(request.body.decode('utf-8'))

        msg = ''
        if req.get('tlf'):
            req['tlf'] = get_cannonical_tlf(req.get('tlf'))
        tlf = req.get('tlf')
        if isinstance(tlf, str):
            tlf = tlf.strip()
        msg += check_field_type(self.tlf_definition, tlf, 'authenticate')
        msg += check_field_value(self.tlf_definition, tlf, 'authenticate')
        msg += check_field_type(self.code_definition, req.get('code'), 'authenticate')
        msg += check_field_value(self.code_definition, req.get('code'), 'authenticate')
        msg += check_fields_in_request(req, ae, 'authenticate')
        if msg:
            return self.error("Incorrect data 1: " + msg, error_codename="invalid_credentials")

        try:
            u = User.objects.get(userdata__tlf=tlf, userdata__event=ae, is_active=True)
        except:
            return self.error("Incorrect data 2", error_codename="invalid_credentials")

        code = Code.objects.filter(user=u.userdata,
                code=req.get('code').upper()).order_by('-created').first()
        if not code:
            return self.error("Incorrect data 3", error_codename="invalid_credentials")

        msg = check_pipeline(request, ae, 'authenticate')
        if msg:
            return self.error("Incorrect data 4: " + msg, error_codename="invalid_credentials")

        msg = check_metadata(req, u)
        if msg:
            return self.error("Incorrect data 5: " + msg, error_codename="invalid_credentials")

        u.save()

        data = {'status': 'ok'}
        data['username'] = u.username
        data['auth-token'] = genhmac(settings.SHARED_SECRET, u.username)

        # add redirection
        auth_action = ae.auth_method_config['config']['authentication-action']
        if auth_action['mode'] == 'go-to-url':
            data['redirect-to-url'] = auth_action['mode-config']['url']

        return data

    def resend_auth_code(self, ae, request):
        req = json.loads(request.body.decode('utf-8'))

        msg = ''
        if req.get('tlf'):
            req['tlf'] = get_cannonical_tlf(req.get('tlf'))
        tlf = req.get('tlf')
        if isinstance(tlf, str):
            tlf = tlf.strip()
        msg += check_field_type(self.tlf_definition, tlf, 'authenticate')
        msg += check_field_value(self.tlf_definition, tlf, 'authenticate')
        if msg:
            return self.error("Incorrect data 6: " + msg, error_codename="invalid_credentials")

        try:
            u = User.objects.get(userdata__tlf=tlf, userdata__event=ae, is_active=True)
        except:
            return self.error("Incorrect data 7", error_codename="invalid_credentials")

        msg = check_pipeline(
          request,
          ae,
          'resend-auth-pipeline',
          Sms.PIPELINES['resend-auth-pipeline'])

        if msg:
            return self.error("Incorrect data 8: " + msg, error_codename="invalid_credentials")

        result = plugins.call("extend_send_sms", ae, 1)
        if result:
<<<<<<< HEAD
            return self.error("Incorrect data", error_codename="invalid_credentials")
        send_codes.apply_async(args=[[u.id,], get_client_ip(request),'sms'])
=======
            return self.error("Incorrect data 9", error_codename="invalid_credentials")
        send_codes.apply_async(args=[[u.id,], get_client_ip(request)])
>>>>>>> 7635533e
        return {'status': 'ok'}

register_method('sms', Sms)<|MERGE_RESOLUTION|>--- conflicted
+++ resolved
@@ -419,13 +419,8 @@
 
         result = plugins.call("extend_send_sms", ae, 1)
         if result:
-<<<<<<< HEAD
-            return self.error("Incorrect data", error_codename="invalid_credentials")
+            return self.error("Incorrect data 9", error_codename="invalid_credentials")
         send_codes.apply_async(args=[[u.id,], get_client_ip(request),'sms'])
-=======
-            return self.error("Incorrect data 9", error_codename="invalid_credentials")
-        send_codes.apply_async(args=[[u.id,], get_client_ip(request)])
->>>>>>> 7635533e
         return {'status': 'ok'}
 
 register_method('sms', Sms)